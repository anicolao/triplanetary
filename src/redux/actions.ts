// Redux action types and action creators

import { Ship, VelocityVector } from '../ship/types';
import { HexCoordinate } from '../hex/types';
import { GamePhase } from './types';
<<<<<<< HEAD
import { DeclaredAttack } from '../combat/types';
=======
import { Ordnance, OrdnanceType } from '../ordnance/types';
>>>>>>> ab7cd5a9

export const ADD_PLAYER = 'ADD_PLAYER';
export const REMOVE_PLAYER = 'REMOVE_PLAYER';
export const CHANGE_PLAYER_COLOR = 'CHANGE_PLAYER_COLOR';
export const START_GAME = 'START_GAME';
export const RETURN_TO_CONFIG = 'RETURN_TO_CONFIG';

// Ship action types
export const ADD_SHIP = 'ADD_SHIP';
export const REMOVE_SHIP = 'REMOVE_SHIP';
export const UPDATE_SHIP_POSITION = 'UPDATE_SHIP_POSITION';
export const UPDATE_SHIP_VELOCITY = 'UPDATE_SHIP_VELOCITY';
export const UPDATE_SHIP_HULL = 'UPDATE_SHIP_HULL';
export const UPDATE_SHIP_THRUST = 'UPDATE_SHIP_THRUST';
export const DESTROY_SHIP = 'DESTROY_SHIP';
export const SELECT_SHIP = 'SELECT_SHIP';

// Plot Phase action types
export const PLOT_SHIP_MOVE = 'PLOT_SHIP_MOVE';
export const CLEAR_PLOT = 'CLEAR_PLOT';
export const CLEAR_ALL_PLOTS = 'CLEAR_ALL_PLOTS';
export const TOGGLE_REACHABLE_HEXES = 'TOGGLE_REACHABLE_HEXES';

// Turn management action types
export const NEXT_PHASE = 'NEXT_PHASE';
export const NEXT_TURN = 'NEXT_TURN';
export const SET_PHASE = 'SET_PHASE';
export const INITIALIZE_TURN_ORDER = 'INITIALIZE_TURN_ORDER';

// Movement execution action types
export const EXECUTE_MOVEMENT = 'EXECUTE_MOVEMENT';
export const APPLY_COLLISION_DAMAGE = 'APPLY_COLLISION_DAMAGE';

// Notification action types
export const ADD_NOTIFICATION = 'ADD_NOTIFICATION';
export const CLEAR_NOTIFICATION = 'CLEAR_NOTIFICATION';
export const CLEAR_ALL_NOTIFICATIONS = 'CLEAR_ALL_NOTIFICATIONS';

<<<<<<< HEAD
// Combat action types
export const DECLARE_ATTACK = 'DECLARE_ATTACK';
export const CANCEL_ATTACK = 'CANCEL_ATTACK';
export const EXECUTE_COMBAT = 'EXECUTE_COMBAT';
export const CLEAR_COMBAT_LOG = 'CLEAR_COMBAT_LOG';
export const SELECT_TARGET = 'SELECT_TARGET';
=======
// Ordnance action types
export const LAUNCH_ORDNANCE = 'LAUNCH_ORDNANCE';
export const REMOVE_ORDNANCE = 'REMOVE_ORDNANCE';
export const UPDATE_ORDNANCE_POSITION = 'UPDATE_ORDNANCE_POSITION';
export const UPDATE_ORDNANCE_VELOCITY = 'UPDATE_ORDNANCE_VELOCITY';
export const DETONATE_ORDNANCE = 'DETONATE_ORDNANCE';
export const UPDATE_SHIP_ORDNANCE = 'UPDATE_SHIP_ORDNANCE';
>>>>>>> ab7cd5a9

export interface AddPlayerAction {
  type: typeof ADD_PLAYER;
}

export interface RemovePlayerAction {
  type: typeof REMOVE_PLAYER;
  payload: {
    playerId: string;
  };
}

export interface ChangePlayerColorAction {
  type: typeof CHANGE_PLAYER_COLOR;
  payload: {
    playerId: string;
    color: string;
  };
}

export interface StartGameAction {
  type: typeof START_GAME;
}

export interface ReturnToConfigAction {
  type: typeof RETURN_TO_CONFIG;
}

// Ship action interfaces
export interface AddShipAction {
  type: typeof ADD_SHIP;
  payload: {
    ship: Ship;
  };
}

export interface RemoveShipAction {
  type: typeof REMOVE_SHIP;
  payload: {
    shipId: string;
  };
}

export interface UpdateShipPositionAction {
  type: typeof UPDATE_SHIP_POSITION;
  payload: {
    shipId: string;
    position: HexCoordinate;
  };
}

export interface UpdateShipVelocityAction {
  type: typeof UPDATE_SHIP_VELOCITY;
  payload: {
    shipId: string;
    velocity: VelocityVector;
  };
}

export interface UpdateShipHullAction {
  type: typeof UPDATE_SHIP_HULL;
  payload: {
    shipId: string;
    hull: number;
  };
}

export interface UpdateShipThrustAction {
  type: typeof UPDATE_SHIP_THRUST;
  payload: {
    shipId: string;
    thrust: number;
  };
}

export interface DestroyShipAction {
  type: typeof DESTROY_SHIP;
  payload: {
    shipId: string;
  };
}

export interface SelectShipAction {
  type: typeof SELECT_SHIP;
  payload: {
    shipId: string | null;
  };
}

// Plot Phase action interfaces
export interface PlotShipMoveAction {
  type: typeof PLOT_SHIP_MOVE;
  payload: {
    shipId: string;
    newVelocity: VelocityVector;
    thrustUsed: number;
  };
}

export interface ClearPlotAction {
  type: typeof CLEAR_PLOT;
  payload: {
    shipId: string;
  };
}

export interface ClearAllPlotsAction {
  type: typeof CLEAR_ALL_PLOTS;
}

export interface ToggleReachableHexesAction {
  type: typeof TOGGLE_REACHABLE_HEXES;
}

// Turn management action interfaces
export interface NextPhaseAction {
  type: typeof NEXT_PHASE;
}

export interface NextTurnAction {
  type: typeof NEXT_TURN;
}

export interface SetPhaseAction {
  type: typeof SET_PHASE;
  payload: {
    phase: GamePhase;
  };
}

export interface InitializeTurnOrderAction {
  type: typeof INITIALIZE_TURN_ORDER;
}

// Movement execution action interfaces
export interface ExecuteMovementAction {
  type: typeof EXECUTE_MOVEMENT;
}

export interface ApplyCollisionDamageAction {
  type: typeof APPLY_COLLISION_DAMAGE;
  payload: {
    collisions: Array<[string, string]>;
  };
}

// Notification action interfaces
export interface AddNotificationAction {
  type: typeof ADD_NOTIFICATION;
  payload: {
    message: string;
    type: 'info' | 'warning' | 'collision' | 'destruction';
  };
}

export interface ClearNotificationAction {
  type: typeof CLEAR_NOTIFICATION;
  payload: {
    notificationId: string;
  };
}

export interface ClearAllNotificationsAction {
  type: typeof CLEAR_ALL_NOTIFICATIONS;
}

<<<<<<< HEAD
// Combat action interfaces
export interface DeclareAttackAction {
  type: typeof DECLARE_ATTACK;
  payload: {
    attack: DeclaredAttack;
  };
}

export interface CancelAttackAction {
  type: typeof CANCEL_ATTACK;
  payload: {
    attackerId: string;
  };
}

export interface ExecuteCombatAction {
  type: typeof EXECUTE_COMBAT;
}

export interface ClearCombatLogAction {
  type: typeof CLEAR_COMBAT_LOG;
}

export interface SelectTargetAction {
  type: typeof SELECT_TARGET;
  payload: {
    targetId: string | null;
=======
// Ordnance action interfaces
export interface LaunchOrdnanceAction {
  type: typeof LAUNCH_ORDNANCE;
  payload: {
    ordnance: Ordnance;
  };
}

export interface RemoveOrdnanceAction {
  type: typeof REMOVE_ORDNANCE;
  payload: {
    ordnanceId: string;
  };
}

export interface UpdateOrdnancePositionAction {
  type: typeof UPDATE_ORDNANCE_POSITION;
  payload: {
    ordnanceId: string;
    position: HexCoordinate;
  };
}

export interface UpdateOrdnanceVelocityAction {
  type: typeof UPDATE_ORDNANCE_VELOCITY;
  payload: {
    ordnanceId: string;
    velocity: VelocityVector;
  };
}

export interface DetonateOrdnanceAction {
  type: typeof DETONATE_ORDNANCE;
  payload: {
    ordnanceId: string;
  };
}

export interface UpdateShipOrdnanceAction {
  type: typeof UPDATE_SHIP_ORDNANCE;
  payload: {
    shipId: string;
    ordnanceType: OrdnanceType;
    count: number;
>>>>>>> ab7cd5a9
  };
}

export type GameAction =
  | AddPlayerAction
  | RemovePlayerAction
  | ChangePlayerColorAction
  | StartGameAction
  | ReturnToConfigAction
  | AddShipAction
  | RemoveShipAction
  | UpdateShipPositionAction
  | UpdateShipVelocityAction
  | UpdateShipHullAction
  | UpdateShipThrustAction
  | DestroyShipAction
  | SelectShipAction
  | PlotShipMoveAction
  | ClearPlotAction
  | ClearAllPlotsAction
  | ToggleReachableHexesAction
  | NextPhaseAction
  | NextTurnAction
  | SetPhaseAction
  | InitializeTurnOrderAction
  | ExecuteMovementAction
  | ApplyCollisionDamageAction
  | AddNotificationAction
  | ClearNotificationAction
  | ClearAllNotificationsAction
<<<<<<< HEAD
  | DeclareAttackAction
  | CancelAttackAction
  | ExecuteCombatAction
  | ClearCombatLogAction
  | SelectTargetAction;
=======
  | LaunchOrdnanceAction
  | RemoveOrdnanceAction
  | UpdateOrdnancePositionAction
  | UpdateOrdnanceVelocityAction
  | DetonateOrdnanceAction
  | UpdateShipOrdnanceAction;
>>>>>>> ab7cd5a9

// Action creators
export const addPlayer = (): AddPlayerAction => ({
  type: ADD_PLAYER,
});

export const removePlayer = (playerId: string): RemovePlayerAction => ({
  type: REMOVE_PLAYER,
  payload: { playerId },
});

export const changePlayerColor = (
  playerId: string,
  color: string
): ChangePlayerColorAction => ({
  type: CHANGE_PLAYER_COLOR,
  payload: { playerId, color },
});

export const startGame = (): StartGameAction => ({
  type: START_GAME,
});

export const returnToConfig = (): ReturnToConfigAction => ({
  type: RETURN_TO_CONFIG,
});

// Ship action creators
export const addShip = (ship: Ship): AddShipAction => ({
  type: ADD_SHIP,
  payload: { ship },
});

export const removeShip = (shipId: string): RemoveShipAction => ({
  type: REMOVE_SHIP,
  payload: { shipId },
});

export const updateShipPosition = (
  shipId: string,
  position: HexCoordinate
): UpdateShipPositionAction => ({
  type: UPDATE_SHIP_POSITION,
  payload: { shipId, position },
});

export const updateShipVelocity = (
  shipId: string,
  velocity: VelocityVector
): UpdateShipVelocityAction => ({
  type: UPDATE_SHIP_VELOCITY,
  payload: { shipId, velocity },
});

export const updateShipHull = (
  shipId: string,
  hull: number
): UpdateShipHullAction => ({
  type: UPDATE_SHIP_HULL,
  payload: { shipId, hull },
});

export const updateShipThrust = (
  shipId: string,
  thrust: number
): UpdateShipThrustAction => ({
  type: UPDATE_SHIP_THRUST,
  payload: { shipId, thrust },
});

export const destroyShip = (shipId: string): DestroyShipAction => ({
  type: DESTROY_SHIP,
  payload: { shipId },
});

export const selectShip = (shipId: string | null): SelectShipAction => ({
  type: SELECT_SHIP,
  payload: { shipId },
});

// Plot Phase action creators
export const plotShipMove = (
  shipId: string,
  newVelocity: VelocityVector,
  thrustUsed: number
): PlotShipMoveAction => ({
  type: PLOT_SHIP_MOVE,
  payload: { shipId, newVelocity, thrustUsed },
});

export const clearPlot = (shipId: string): ClearPlotAction => ({
  type: CLEAR_PLOT,
  payload: { shipId },
});

export const clearAllPlots = (): ClearAllPlotsAction => ({
  type: CLEAR_ALL_PLOTS,
});

export const toggleReachableHexes = (): ToggleReachableHexesAction => ({
  type: TOGGLE_REACHABLE_HEXES,
});

// Turn management action creators
export const nextPhase = (): NextPhaseAction => ({
  type: NEXT_PHASE,
});

export const nextTurn = (): NextTurnAction => ({
  type: NEXT_TURN,
});

export const setPhase = (phase: GamePhase): SetPhaseAction => ({
  type: SET_PHASE,
  payload: { phase },
});

export const initializeTurnOrder = (): InitializeTurnOrderAction => ({
  type: INITIALIZE_TURN_ORDER,
});

// Movement execution action creators
export const executeMovement = (): ExecuteMovementAction => ({
  type: EXECUTE_MOVEMENT,
});

export const applyCollisionDamage = (
  collisions: Array<[string, string]>
): ApplyCollisionDamageAction => ({
  type: APPLY_COLLISION_DAMAGE,
  payload: { collisions },
});

// Notification action creators
export const addNotification = (
  message: string,
  type: 'info' | 'warning' | 'collision' | 'destruction' = 'info'
): AddNotificationAction => ({
  type: ADD_NOTIFICATION,
  payload: { message, type },
});

export const clearNotification = (notificationId: string): ClearNotificationAction => ({
  type: CLEAR_NOTIFICATION,
  payload: { notificationId },
});

export const clearAllNotifications = (): ClearAllNotificationsAction => ({
  type: CLEAR_ALL_NOTIFICATIONS,
});

<<<<<<< HEAD
// Combat action creators
export const declareAttack = (attack: DeclaredAttack): DeclareAttackAction => ({
  type: DECLARE_ATTACK,
  payload: { attack },
});

export const cancelAttack = (attackerId: string): CancelAttackAction => ({
  type: CANCEL_ATTACK,
  payload: { attackerId },
});

export const executeCombat = (): ExecuteCombatAction => ({
  type: EXECUTE_COMBAT,
});

export const clearCombatLog = (): ClearCombatLogAction => ({
  type: CLEAR_COMBAT_LOG,
});

export const selectTarget = (targetId: string | null): SelectTargetAction => ({
  type: SELECT_TARGET,
  payload: { targetId },
=======
// Ordnance action creators
export const launchOrdnance = (ordnance: Ordnance): LaunchOrdnanceAction => ({
  type: LAUNCH_ORDNANCE,
  payload: { ordnance },
});

export const removeOrdnance = (ordnanceId: string): RemoveOrdnanceAction => ({
  type: REMOVE_ORDNANCE,
  payload: { ordnanceId },
});

export const updateOrdnancePosition = (
  ordnanceId: string,
  position: HexCoordinate
): UpdateOrdnancePositionAction => ({
  type: UPDATE_ORDNANCE_POSITION,
  payload: { ordnanceId, position },
});

export const updateOrdnanceVelocity = (
  ordnanceId: string,
  velocity: VelocityVector
): UpdateOrdnanceVelocityAction => ({
  type: UPDATE_ORDNANCE_VELOCITY,
  payload: { ordnanceId, velocity },
});

export const detonateOrdnance = (ordnanceId: string): DetonateOrdnanceAction => ({
  type: DETONATE_ORDNANCE,
  payload: { ordnanceId },
});

export const updateShipOrdnance = (
  shipId: string,
  ordnanceType: OrdnanceType,
  count: number
): UpdateShipOrdnanceAction => ({
  type: UPDATE_SHIP_ORDNANCE,
  payload: { shipId, ordnanceType, count },
>>>>>>> ab7cd5a9
});<|MERGE_RESOLUTION|>--- conflicted
+++ resolved
@@ -3,11 +3,8 @@
 import { Ship, VelocityVector } from '../ship/types';
 import { HexCoordinate } from '../hex/types';
 import { GamePhase } from './types';
-<<<<<<< HEAD
 import { DeclaredAttack } from '../combat/types';
-=======
 import { Ordnance, OrdnanceType } from '../ordnance/types';
->>>>>>> ab7cd5a9
 
 export const ADD_PLAYER = 'ADD_PLAYER';
 export const REMOVE_PLAYER = 'REMOVE_PLAYER';
@@ -46,14 +43,12 @@
 export const CLEAR_NOTIFICATION = 'CLEAR_NOTIFICATION';
 export const CLEAR_ALL_NOTIFICATIONS = 'CLEAR_ALL_NOTIFICATIONS';
 
-<<<<<<< HEAD
 // Combat action types
 export const DECLARE_ATTACK = 'DECLARE_ATTACK';
 export const CANCEL_ATTACK = 'CANCEL_ATTACK';
 export const EXECUTE_COMBAT = 'EXECUTE_COMBAT';
 export const CLEAR_COMBAT_LOG = 'CLEAR_COMBAT_LOG';
 export const SELECT_TARGET = 'SELECT_TARGET';
-=======
 // Ordnance action types
 export const LAUNCH_ORDNANCE = 'LAUNCH_ORDNANCE';
 export const REMOVE_ORDNANCE = 'REMOVE_ORDNANCE';
@@ -61,7 +56,6 @@
 export const UPDATE_ORDNANCE_VELOCITY = 'UPDATE_ORDNANCE_VELOCITY';
 export const DETONATE_ORDNANCE = 'DETONATE_ORDNANCE';
 export const UPDATE_SHIP_ORDNANCE = 'UPDATE_SHIP_ORDNANCE';
->>>>>>> ab7cd5a9
 
 export interface AddPlayerAction {
   type: typeof ADD_PLAYER;
@@ -228,7 +222,6 @@
   type: typeof CLEAR_ALL_NOTIFICATIONS;
 }
 
-<<<<<<< HEAD
 // Combat action interfaces
 export interface DeclareAttackAction {
   type: typeof DECLARE_ATTACK;
@@ -256,7 +249,6 @@
   type: typeof SELECT_TARGET;
   payload: {
     targetId: string | null;
-=======
 // Ordnance action interfaces
 export interface LaunchOrdnanceAction {
   type: typeof LAUNCH_ORDNANCE;
@@ -301,7 +293,6 @@
     shipId: string;
     ordnanceType: OrdnanceType;
     count: number;
->>>>>>> ab7cd5a9
   };
 }
 
@@ -332,20 +323,17 @@
   | AddNotificationAction
   | ClearNotificationAction
   | ClearAllNotificationsAction
-<<<<<<< HEAD
   | DeclareAttackAction
   | CancelAttackAction
   | ExecuteCombatAction
   | ClearCombatLogAction
   | SelectTargetAction;
-=======
   | LaunchOrdnanceAction
   | RemoveOrdnanceAction
   | UpdateOrdnancePositionAction
   | UpdateOrdnanceVelocityAction
   | DetonateOrdnanceAction
   | UpdateShipOrdnanceAction;
->>>>>>> ab7cd5a9
 
 // Action creators
 export const addPlayer = (): AddPlayerAction => ({
@@ -497,7 +485,6 @@
   type: CLEAR_ALL_NOTIFICATIONS,
 });
 
-<<<<<<< HEAD
 // Combat action creators
 export const declareAttack = (attack: DeclaredAttack): DeclareAttackAction => ({
   type: DECLARE_ATTACK,
@@ -520,7 +507,6 @@
 export const selectTarget = (targetId: string | null): SelectTargetAction => ({
   type: SELECT_TARGET,
   payload: { targetId },
-=======
 // Ordnance action creators
 export const launchOrdnance = (ordnance: Ordnance): LaunchOrdnanceAction => ({
   type: LAUNCH_ORDNANCE,
@@ -560,5 +546,4 @@
 ): UpdateShipOrdnanceAction => ({
   type: UPDATE_SHIP_ORDNANCE,
   payload: { shipId, ordnanceType, count },
->>>>>>> ab7cd5a9
 });