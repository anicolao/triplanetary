--- conflicted
+++ resolved
@@ -16,12 +16,9 @@
   UPDATE_SHIP_THRUST,
   DESTROY_SHIP,
   SELECT_SHIP,
-<<<<<<< HEAD
   SELECT_NEXT_SHIP,
   SELECT_PREVIOUS_SHIP,
-=======
   CLEAR_MOVEMENT_HISTORY,
->>>>>>> 6f8a3635
   PLOT_SHIP_MOVE,
   CLEAR_PLOT,
   CLEAR_ALL_PLOTS,
@@ -316,7 +313,6 @@
       };
     }
 
-<<<<<<< HEAD
     case SELECT_NEXT_SHIP: {
       // Get current player's ships that are not destroyed
       const currentPlayer = state.players[state.currentPlayerIndex];
@@ -364,7 +360,8 @@
       return {
         ...state,
         selectedShipId: playerShips[prevIndex].id,
-=======
+      };
+    }
     case CLEAR_MOVEMENT_HISTORY: {
       const { shipId } = action.payload;
       return {
@@ -372,7 +369,6 @@
         ships: state.ships.map((s) =>
           s.id === shipId ? { ...s, movementHistory: [] } : s
         ),
->>>>>>> 6f8a3635
       };
     }
 
