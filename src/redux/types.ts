--- conflicted
+++ resolved
@@ -3,11 +3,8 @@
 import { MapObject } from '../celestial/types';
 import { Scenario, MapBounds } from '../celestial/scenario';
 import { Ship, VelocityVector } from '../ship/types';
-<<<<<<< HEAD
 import { DeclaredAttack, CombatLogEntry } from '../combat/types';
-=======
 import { Ordnance } from '../ordnance/types';
->>>>>>> ab7cd5a9
 
 export type Screen = 'configuration' | 'gameplay';
 
@@ -66,15 +63,12 @@
   turnHistory: TurnHistoryEntry[];
   // Notifications
   notifications: GameNotification[];
-<<<<<<< HEAD
   // Combat Phase state
   declaredAttacks: Map<string, DeclaredAttack>;
   combatLog: CombatLogEntry[];
   selectedTargetId: string | null;
-=======
   // Ordnance state
   ordnance: Ordnance[];
->>>>>>> ab7cd5a9
 }
 
 // Available color-blind friendly palette
