--- conflicted
+++ resolved
@@ -14,12 +14,9 @@
 import { hexToPixel } from '../hex/operations';
 import { calculateReachableHexes } from '../physics/movement';
 import { areAllShipsPlotted } from '../physics/plotQueue';
-<<<<<<< HEAD
 import { getValidTargets } from '../combat/resolution';
-=======
 import { renderOrdnance } from './ordnanceRenderer';
 import { createOrdnanceUIElements, renderOrdnanceUI, OrdnanceUIElements } from './ordnanceUI';
->>>>>>> ab7cd5a9
 
 export class Renderer {
   private ctx: CanvasRenderingContext2D;
@@ -34,11 +31,8 @@
   private combatRenderer: CombatRenderer;
   private currentPlotUIElements: PlotUIElements | null = null;
   private currentTurnUILayout: TurnUILayout | null = null;
-<<<<<<< HEAD
   private currentCombatUILayout: CombatUILayout | null = null;
-=======
   private currentOrdnanceUIElements: OrdnanceUIElements | null = null;
->>>>>>> ab7cd5a9
 
   constructor(canvas: HTMLCanvasElement) {
     this.canvas = canvas;
@@ -200,7 +194,6 @@
       selectedShipId: state.selectedShipId,
     });
 
-<<<<<<< HEAD
     // Render Plot Phase UI if a ship is selected and in Plot phase
     if (state.currentPhase === GamePhase.Plot && state.selectedShipId) {
       const selectedShip = state.ships.find(s => s.id === state.selectedShipId);
@@ -215,7 +208,6 @@
         this.plotRenderer.renderPlotUI(
           this.currentPlotUIElements
         );
-=======
     // Render all ordnance
     renderOrdnance(this.ctx, state, layout);
 
@@ -238,7 +230,6 @@
         }
       } else {
         this.currentPlotUIElements = null;
->>>>>>> ab7cd5a9
       }
       this.currentOrdnanceUIElements = null;
     } else if (state.currentPhase === GamePhase.Ordnance) {
